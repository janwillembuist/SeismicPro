"""Implements functions to load and dump data in various formats"""

import os
import glob
from collections import namedtuple

import segyio
import numpy as np
from tqdm.auto import tqdm

from .general_utils import to_list


def aggregate_segys(in_paths, out_path, recursive=False, mmap=True, keep_exts=("sgy", "segy"), bar=True):
    """Merge several SEG-Y files into a single one.

    Parameters
    ----------
    in_paths : str or list of str
        Glob mask or masks to search for source files to merge.
    out_path : str
        A path to the resulting merged file.
    recursive : bool, optional, defaults to False
        Whether to treat '**' pattern as zero or more directories to perfrom a recursive file search.
    mmap : bool, optional, defaults to True
        Whether to perform memory mapping of input files. Setting this flag to `True` may result in faster reads.
    keep_exts : None, array-like, optional, defaults to ("sgy", "segy")
        Extensions of files to use for merging. If `None`, no filtering is performed.
    bar : bool, optional, defaults to True
        Whether to show the progres bar.

    Raises
    ------
    ValueError
        If no files match the given pattern.
        If source files contain inconsistent samples.
    """
    in_paths = sum([glob.glob(path, recursive=recursive) for path in to_list(in_paths)], [])
    if keep_exts is not None:
        in_paths = [path for path in in_paths if os.path.splitext(path)[1][1:] in keep_exts]
    if not in_paths:
        raise ValueError("No files match the given pattern")

    # Check whether all files have the same trace length and sample rate
    source_handlers = [segyio.open(path, ignore_geometry=True) for path in in_paths]
    samples = source_handlers[0].samples
    if not all(np.array_equal(samples, handler.samples) for handler in source_handlers[1:]):
        raise ValueError("Source files contain inconsistent samples")

    if mmap:
        for source_handler in source_handlers:
            source_handler.mmap()

    # Create segyio spec for the new file
    spec = segyio.spec()
    spec.samples = samples
    spec.ext_headers = source_handlers[0].ext_headers
    spec.format = source_handlers[0].format
    spec.tracecount = sum(handler.tracecount for handler in source_handlers)

    # Write traces and their headers from source files into the new one
    os.makedirs(os.path.abspath(os.path.dirname(out_path)), exist_ok=True)
    with segyio.create(out_path, spec) as out_handler:
        trace_pos = 0
        for source_handler in tqdm(source_handlers, disable=not bar):
            out_handler.trace[trace_pos : trace_pos + source_handler.tracecount] = source_handler.trace
            out_handler.header[trace_pos : trace_pos + source_handler.tracecount] = source_handler.header
            trace_pos += source_handler.tracecount
        for i in range(out_handler.tracecount):
            out_handler.header[i].update({segyio.TraceField.TRACE_SEQUENCE_FILE: i + 1})

    # Close source SEG-Y file handlers
    for source_handler in source_handlers:
        source_handler.close()


def read_vfunc(path):
    """Read a file with vertical functions in Paradigm Echos VFUNC format.

    The file may have one or more records with the following structure:
    VFUNC [inline] [crossline]
    [x1] [y1] [x2] [y2] ... [xn] [yn]

    Parameters
    ----------
    path : str
        A path to the file.

    Returns
    -------
    vfunc_list : list of namedtuples
        List of loaded vertical functions. Each vfunc is a `namedtuple` with the following fields: `inline`,
        `crossline`, `x` and `y`, where `x` and `y` are 1d np.ndarrays with the same length.

    Raises
    ------
    ValueError
        If data length for any VFUNC record is odd.
    """
    vfunc_list = []
    VFUNC = namedtuple("VFUNC", ["inline", "crossline", "x", "y"])
    with open(path) as file:
        for data in file.read().split("VFUNC")[1:]:
            data = data.split()
            inline, crossline = int(data[0]), int(data[1])
            data = np.array(data[2:], dtype=np.float64)
            if len(data) % 2 != 0:
                raise ValueError("Data length for each VFUNC record must be even")
            vfunc_list.append(VFUNC(inline, crossline, data[::2], data[1::2]))
    return vfunc_list


def read_single_vfunc(path):
    """Read a single vertical function from a file in Paradigm Echos VFUNC format.

    The file must have exactly one record with the following structure:
    VFUNC [inline] [crossline]
    [x1] [y1] [x2] [y2] ... [xn] [yn]

    Parameters
    ----------
    path : str
        A path to the file.

    Returns
    -------
    vfunc : namedtuple
        Vertical function with the following fields: `inline`, `crossline`, `x` and `y`, where `x` and `y` are 1d
        np.ndarrays with the same length.

    Raises
    ------
    ValueError
        If data length for any VFUNC record is odd.
        If the file does not contain a single vfunc.
    """
    file_data = read_vfunc(path)
    if len(file_data) != 1:
        raise ValueError(f"Input file must contain a single vfunc, but {len(file_data)} were found in {path}")
    return file_data[0]


<<<<<<< HEAD
def dump_vfunc(path, vfunc_list):
    """Dump vertical functions in Paradigm Echos VFUNC format to the file.

    Parameters
    ----------
    path : str
        A path to the file.
    vfunc_list : iterable of tuples
        Each tuple corresponds to a vertical function and consists of the following values: `inline`, `crossline`, 
        `x` and `y`, where `x` and `y` are 1d np.ndarrays with the same length.
    """
    with open(path, 'w') as f:
        for inline, crossline, times, offsets in vfunc_list:
            f.write('{:8}{:<8}{:<8}\n'.format('VFUNC', inline, crossline))
    
            data = np.dstack([times, offsets]).flatten()
            n_rows = int(np.ceil(len(data) / 8))
            for i in range(n_rows):
                row = data[i*8:(i+1)*8]
                f.write(''.join(['{:<8.0f}'.format(i) for i in row] + ['\n']))


# pylint: disable=too-many-arguments
=======
# pylint: disable=too-many-arguments, invalid-name
>>>>>>> 794357ed
def make_prestack_segy(path, survey_size=(1000, 1000), origin=(0, 0), sources_step=(50, 300), recievers_step=(100, 25),
                       bin_size=(50, 50), activation_dist=(500, 500), n_samples=1500, sample_rate=2000, delay=0,
                       trace_gen=None, **kwargs):
    """Make a prestack SEG-Y file with rectangular geometry. Its headers are filled with values inferred from survey
    geometry parameters, traces are filled with data generated by `trace_gen`.

    All tuples indicate either coordinate in (`x`, `y`) or distance in (`x_dist`, `y_dist`) format.

    Parameters
    ----------
    path : str
        Path to store generated the SEG-Y file.
    survey_size : tuple of ints, defaults to (1000, 1000)
        Survey dimensions measured in meters.
    origin : tuple of ints, defaults to (0, 0)
        Coordinates of bottom left corner of the survey.
    sources_step : tuple of ints, defaults to (50, 300)
        Dinstances between sources. (50, 300) are standard values indicating that source lines are positioned along `y`
        axis with 300 meter step, while sources in each line located every 50 meters along `x` axis.
    recievers_step : tuple of ints, defaults to (100, 25)
        Dinstances between recievers. It is supposed that reciever lines span along `x` axis. By default dinstance
        between reciever lines is 100 meters along `x` axis, and distance between recievers in lines is 25 meters
        along `y` axis.
    bin_size : tuple of ints, defaults to (50, 50)
        Size of a CDP bin.
    activation_dist : tuple of ints, defaults to (500, 500)
        Maximum distance from source to active reciever along each axis. Each source activates a rectanglar field of
        recievers with source at the center and shape (2 * activation_dist[0], 2 * activation_dist[1])
    n_samples : int, defaults to 1500
        Number of samples in traces.
    sample_rate : int, defaults to 2000
        Sampling interval in microseconds.
    delay : int, defaults to 0
        Delay time of the seismic trace in milliseconds.
    trace_gen : callable, default to None.
        Callable to generate trace data. It recieves a dict of trace headers along with everything passed in kwargs.
        If `None`, traces are filled with gaussian noise.
        Passed headers: FieldRecord, TraceNumber, SourceX, SourceY, Group_X, Group_Y, offset, CDP_X, CDP_Y,
                        INLINE_3D, CROSSLINE_3D, TRACE_SAMPLE_COUNT, TRACE_SAMPLE_INTERVAL, DelayRecordingTime
    """
    # By default traces are filled with random noise
    if trace_gen is None:
        def trace_gen(TRACE_SAMPLE_COUNT, **kwargs):
            _ = kwargs
            return np.random.normal(size=TRACE_SAMPLE_COUNT).astype(np.float32)

    def generate_coordinates(origin, survey_size, step):
        """ Support function to create coordinates of sources / recievers """
        x, y = np.mgrid[[slice(start, start+size, step) for start, size, step in zip(origin, survey_size, step)]]
        return np.vstack([x.ravel(), y.ravel()]).T

    # Create coordinate points for sources and recievers
    source_coords = generate_coordinates(origin, survey_size, sources_step)
    reciever_coords = generate_coordinates(origin, survey_size, recievers_step)

    # Create and fill up a SEG-Y spec
    spec = segyio.spec()
    spec.format = 5 # 5 stands for IEEE-floating point, which is the standard -
    spec.samples = np.arange(n_samples) * sample_rate / 1000

    # Calculate matrix of active recievers for each source and get overall number of traces
    activation_dist = np.array(activation_dist)
    active_recievers_mask = np.all(np.abs(source_coords[:, None, :] - reciever_coords) <= activation_dist, axis=-1)
    spec.tracecount = np.sum(active_recievers_mask)

    with segyio.create(path, spec) as dst_file:
        # Loop over the survey and put all the data into the new SEG-Y file
        TRACE_SEQUENCE_FILE = 0

        for FieldRecord, source_location in enumerate(tqdm(source_coords)):
            active_recievers_coords = reciever_coords[active_recievers_mask[FieldRecord]]

            # TODO: maybe add trace with zero offset
            for TraceNumber, reciever_location in enumerate(active_recievers_coords):
                TRACE_SEQUENCE_FILE += 1
                # Create header
                header = dst_file.header[TRACE_SEQUENCE_FILE-1]
                # Fill headers dict
                trace_header_dict = {}
                trace_header_dict['FieldRecord'] = FieldRecord
                trace_header_dict['TraceNumber'] = TraceNumber
                trace_header_dict['SourceX'], trace_header_dict['SourceY'] = source_location
                trace_header_dict['GroupX'], trace_header_dict['GroupY'] = reciever_location
                trace_header_dict['offset'] = int(np.sum((source_location - reciever_location)**2)**0.5)

                CDP = ((source_location + reciever_location)/2).astype(int)
                trace_header_dict['CDP_X'], trace_header_dict['CDP_Y'] = CDP
                trace_header_dict['INLINE_3D'], trace_header_dict['CROSSLINE_3D'] = CDP // bin_size

                # Fill depth-related fields in header
                trace_header_dict['TRACE_SAMPLE_COUNT'] = n_samples
                trace_header_dict['TRACE_SAMPLE_INTERVAL'] = sample_rate
                trace_header_dict['DelayRecordingTime'] = delay

                # Generate trace and write it to file
                trace = trace_gen(**trace_header_dict, **kwargs)
                dst_file.trace[TRACE_SEQUENCE_FILE-1] = trace

                # Rename keys in trace_header_dict and update SEG-Y files' header
                trace_header_dict = {segyio.tracefield.keys[k]: v for k, v in trace_header_dict.items()}
                header.update(trace_header_dict)

        dst_file.bin = {segyio.BinField.Traces: TRACE_SEQUENCE_FILE,
                        segyio.BinField.Samples: n_samples,
                        segyio.BinField.Interval: sample_rate}<|MERGE_RESOLUTION|>--- conflicted
+++ resolved
@@ -140,7 +140,6 @@
     return file_data[0]
 
 
-<<<<<<< HEAD
 def dump_vfunc(path, vfunc_list):
     """Dump vertical functions in Paradigm Echos VFUNC format to the file.
 
@@ -163,10 +162,7 @@
                 f.write(''.join(['{:<8.0f}'.format(i) for i in row] + ['\n']))
 
 
-# pylint: disable=too-many-arguments
-=======
 # pylint: disable=too-many-arguments, invalid-name
->>>>>>> 794357ed
 def make_prestack_segy(path, survey_size=(1000, 1000), origin=(0, 0), sources_step=(50, 300), recievers_step=(100, 25),
                        bin_size=(50, 50), activation_dist=(500, 500), n_samples=1500, sample_rate=2000, delay=0,
                        trace_gen=None, **kwargs):
