""" File with gather class. """
import numpy as np
import matplotlib.pyplot as plt

from .abstract_classes import AbstractGather

TRACE_UID_HEADER = 'TRACE_SEQUENCE_FILE'



class Gather(AbstractGather):
    """ !! """
    def __init__(self, header_cols, path=None, name=None, data=None):
        self.header_cols = header_cols
        self.path = path
        self.name = name
        self.data = data

    def __getattr__(self):
        pass

    def dump(self):
        pass

<<<<<<< HEAD
    def sort(self, by):
        arg = np.argsort(self.headers[by].values, kind='stable')

        self.data = self.data[arg]
        self.headers = self.headers.loc[arg]
        return self
=======
    def sort(self):
        pass
>>>>>>> 86d29e41

    def equalize(self):
        pass

    def band_pass_filter(self):
        pass

    def correct_spherical_divergence(self):
        pass

    def drop_zero_traces(self):
        pass

    def hodograph_straightening(self):
        pass

    def mcm(self):
        pass

    def pad_traces(self):
        pass

    def slice_traces(self):
        pass

    def plot(self):
        kwargs = {
            'cmap': 'gray',
            'vmin': np.quantile(self.data, 0.1),
            'vmax': np.quantile(self.data, 0.9),
            'aspect': 'auto',
        }
        plt.figure(figsize=(10, 7))
        plt.imshow(self.data.T, **kwargs)


    def plot_gain(self):
        pass

    def plot_spectrum(self):
        pass

    def plot_stats(self):
        pass<|MERGE_RESOLUTION|>--- conflicted
+++ resolved
@@ -10,8 +10,8 @@
 
 class Gather(AbstractGather):
     """ !! """
-    def __init__(self, header_cols, path=None, name=None, data=None):
-        self.header_cols = header_cols
+    def __init__(self, headers, path=None, name=None, data=None):
+        self.headers = headers
         self.path = path
         self.name = name
         self.data = data
@@ -22,17 +22,12 @@
     def dump(self):
         pass
 
-<<<<<<< HEAD
     def sort(self, by):
         arg = np.argsort(self.headers[by].values, kind='stable')
 
         self.data = self.data[arg]
         self.headers = self.headers.loc[arg]
         return self
-=======
-    def sort(self):
-        pass
->>>>>>> 86d29e41
 
     def equalize(self):
         pass
