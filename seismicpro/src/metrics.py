"""Implements MetricsMap class for metric visualization over a field map"""

# pylint: disable=no-name-in-module, import-error
import inspect

import numpy as np
from numba import njit, prange

from .utils import plot_metrics_map
from ..batchflow.models.metrics import Metrics


class MetricsMap(Metrics):
    """Accumulate metric values and their coordinates to further aggregate them into a metrics map.

    Parameters
    ----------
    coords : array-like
        Array of arrays or 2d array with coordinates for X and Y axes.
    kwargs : misc
        Metrics and their values to aggregate and plot on the map. The `kwargs` dict has the following structure:
        `{metric_name_1: metric_values_1,
          ...,
          metric_name_N: metric_values_N
         }`

        Here, `metric_name` is any `str` while `metric_values` should have one of the following formats:
        * If 1d array, each value corresponds to a pair of coordinates with the same index.
        * If an array of arrays, all values from each inner array correspond to a pair of coordinates with the same
          index as in the outer metrics array.
        In both cases the length of `metric_values` must match the length of coordinates array.

    Attributes
    ----------
    attribute_names : tuple
        Names of passed metrics and coords.
    coords : 2d np.ndarray
        An array with shape (N, 2) which contains X and Y coordinates for each corresponding metric value.
    DEFAULT_METRICS : dict
        A dictionary of aggregation functions within a bin. Available functions include:
            - std
            - min
            - max
            - mean
            - quantile
            - absquantile
    kwargs keys : np.ndarray
        All keys from `kwargs` become instance attributes and contain the corresponding metric values.

    Raises
    ------
    ValueError
        If `kwargs` were not passed.
        If `ndim` for given coordinate is not equal to 2.
        If shape of the first dim of the coordinate array is not equal to 2.
        If the length of the metric array does not match the length of the array with coordinates.
    TypeError
        If given coordinates are not array-like.
        If given metrics are not array-like.
    """
    DEFAULT_METRICS = {
        'std' : njit(lambda array: np.nanstd(array)),
        'max' : njit(lambda array: np.nanmax(array)),
        'min' : njit(lambda array: np.nanmin(array)),
        'mean' : njit(lambda array: np.nanmean(array)),
        'median' : njit(lambda array: np.nanmedian(array)),
        'quantile' : njit(lambda array, q: np.nanquantile(array, q=q)),
        'absquantile' : njit(lambda array, q: np.nanquantile(np.abs(array - np.nanmean(array)), q))
    }

    def __init__(self, coords, **kwargs):
        super().__init__()

        if not kwargs:
            raise ValueError("At least one metric should be passed.")

        if not isinstance(coords, (list, tuple, np.ndarray)):
            raise TypeError(f"coords must be array-like but {type(coords)} was given.")
        coords = np.asarray(coords)

        # If coords is an array of arrays, convert it to an array with numeric dtype and check its shape
        coords = np.array(coords.tolist()) if coords.ndim == 1 else coords
        if coords.ndim != 2:
            raise ValueError("Coordinates array must be 2-dimensional.")
        if coords.shape[1] != 2:
<<<<<<< HEAD
            raise ValueError("Coordinates array must have shape (N, 2), where N is the number of elements"\
=======
            raise ValueError("Coordinates array must have shape (N, 2), where N is the number of elements"
>>>>>>> 39012c6b
                             f" but an array with shape {coords.shape} was given")
        self.coords = coords

        # Create attributes with metric values
        for name, metrics in kwargs.items():
            if not isinstance(metrics, (list, tuple, np.ndarray)):
                raise TypeError(f"'{name}' metric must be array-like but {type(metrics)} received.")
            metrics = np.asarray(metrics)

            # If metrics is a 1d array with numeric dtype, convert it to a 2d array to unify further computation logic
            # with the case when metrics is an array of arrays
            if not isinstance(metrics[0], (list, tuple, np.ndarray)):
                metrics = metrics.reshape(-1, 1)
            if len(self.coords) != len(metrics):
                raise ValueError(f"The length of {name} metric array must match the length of coordinates array "
                                 f"({len(self.coords)}) but equals {len(metrics)}")
            setattr(self, name, metrics)

        self.attribute_names = ('coords',) + tuple(kwargs.keys())

        # The dictionary stores functions to aggregate the resulting metrics map
        self._agg_fn_dict = {'mean': np.nanmean,
                             'max': np.nanmax,
                             'min': np.nanmin}

    def append(self, metrics):
        """Append coordinates and metrics to the global container."""
        for name in self.attribute_names:
            updated_metrics = np.concatenate([getattr(self, name), getattr(metrics, name)])
            setattr(self, name, updated_metrics)

    def construct_map(self, metric_name, bin_size=500, agg_func='mean', agg_func_kwargs=None, plot=True,
                      **plot_kwargs):
        """Calculate and optionally plot a metrics map.

        The map is constructed in the following way:
        1. All stored coordinates are divided into bins of the specified `bin_size`.
        2. All metric values are grouped by their bin.
        3. An aggregation is performed by calling `agg_func` for values in each bin. If no metric values were assigned
           to a bin, `np.nan` is returned.
        As a result, each value of the constructed map represents an aggregated metric for a particular bin.

        Parameters
        ----------
        metric_name : str
            The name of a metric to construct a map for.
        bin_size : int, float or array-like with length 2, optional, defaults to 500
            Bin size for X and Y axes. If single `int` or `float`, the same bin size will be used for both axes.
        agg_func : str or callable, optional, defaults to 'mean'
            Function to aggregate metric values in a bin.
            If `str`, the function from `DEFAULT_METRICS` will be used.
            If `callable`, it will be used directly. Note, that the function must be wrapped with `njit` decorator.
            Its first argument is a 1d np.ndarray containing metric values in a bin, all other arguments can take any
            numeric values and must be passed using the `agg_func_kwargs`.
        agg_func_kwargs : dict, optional
            Additional keyword arguments to be passed to `agg_func`.
        plot : bool, optional, defaults to True
            Whether to plot the constructed map.
        plot_kwargs : misc, optional
            Additional keyword arguments to be passed to :func:`.plot_utils.plot_metrics_map`.

        Returns
        -------
        metrics_map : 2d np.ndarray
            A map with aggregated metric values.

        Raises
        ------
        TypeError
            If `agg_func` is not `str` or `callable`.
        ValueError
            If `agg_func` is `str` and is not in DEFAULT_METRICS.
            If `agg_func` is not wrapped with `njit` decorator.
        """
        metrics = getattr(self, metric_name)

        # Handle the case when metric is an array of arrays by flattening the metrics array and duplicating the coords
        coords_repeats = [len(metrics_array) for metrics_array in metrics]
        coords = np.repeat(self.coords, coords_repeats, axis=0)
        metrics = np.concatenate(metrics)

        coords_x = np.array(coords[:, 0], dtype=np.int32)
        coords_y = np.array(coords[:, 1], dtype=np.int32)
        metrics = np.array(metrics, dtype=np.float32)

        if isinstance(bin_size, (int, float, np.number)):
            bin_size = (bin_size, bin_size)

        # Parse passed agg_func and check whether it is njitted.
        if isinstance(agg_func, str):
            agg_func = self.DEFAULT_METRICS.get(agg_func, agg_func)
            if not callable(agg_func):
                err_msg = "'{}' is not a valid aggregation function. Available options are: '{}'"
                raise ValueError(err_msg.format(agg_func, "', '".join(self.DEFAULT_METRICS.keys())))
        elif not callable(agg_func):
            raise TypeError(f"'agg_func' should be either str or callable, not {type(agg_func)}")

        if not hasattr(agg_func, 'py_func'):
            raise ValueError("It seems that the aggregation function is not njitted. "\
                             "Please wrap the function with @njit decorator.")

        # Convert passed agg_func kwargs to args since numba does not support kwargs unpacking and construct the map
        agg_func_kwargs = {} if agg_func_kwargs is None else agg_func_kwargs
        agg_func_args = self._kwargs_to_args(agg_func.py_func, **agg_func_kwargs)
        metrics_map = self.construct_metrics_map(coords_x=coords_x, coords_y=coords_y, metrics=metrics,
                                                 bin_size=bin_size, agg_func=agg_func, agg_func_args=agg_func_args)

        if plot:
            ticks_range_x = [coords_x.min(), coords_x.max()]
            ticks_range_y = [coords_y.min(), coords_y.max()]
            plot_metrics_map(metrics_map=metrics_map, ticks_range_x=ticks_range_x, ticks_range_y=ticks_range_y,
                             **plot_kwargs)
        return metrics_map

    @staticmethod
    def _kwargs_to_args(func, **kwargs):
        """Convert function kwargs to args.

        Currently, `numba` does not support kwargs unpacking but allows for unpacking args. That's why `kwargs` are
        transformed into `args` before the call with the first argument omitted even if it was set by `kwargs` since
        it will be passed automatically during the metrics map calculation.

        Parameters
        ----------
        func : callable
            Function to create positional arguments for.
        kwargs : misc, optional
            Keyword arguments to `func`.

        Returns
        -------
        args : tuple
            Positional arguments to `func` except for the first argument.
        """
        params = inspect.signature(func).parameters
        args = [kwargs.get(name, param.default) for name, param in params.items()][1:]
        params_names = list(params.keys())[1:]
        empty_params = [name for name, arg in zip(params_names, args) if arg == inspect.Parameter.empty]
        if empty_params:
            raise ValueError(f"Missing values to {', '.join(empty_params)} argument(s)")
        return tuple(args)

    @staticmethod
    @njit(parallel=True)
    def construct_metrics_map(coords_x, coords_y, metrics, bin_size, agg_func, agg_func_args):
        """Calculate metrics map.

        Parameters
        ----------
        coords_x : 1d np.ndarray
            Metrics coordinates for X axis.
        coords_y : 1d np.ndarray
            Metrics coordinates for Y axis.
        metrics : 1d np.ndarray
            Metric values for corresponding coordinates.
        bin_size : tuple with length 2
            Bin size for X and Y axes.
        agg_func : njitted callable
            Aggregation function, whose first argument is a 1d np.ndarray containing metric values in a bin.
        agg_func_args : tuple
            Additional positional arguments to `agg_func`.

        Returns
        -------
        metrics_map : 2d np.ndarray
            A map with aggregated metric values.
        """
        bin_size_x, bin_size_y = bin_size
        range_x = np.arange(coords_x.min(), coords_x.max() + 1, bin_size_x)
        range_y = np.arange(coords_y.min(), coords_y.max() + 1, bin_size_y)
        metrics_map = np.full((len(range_y), len(range_x)), np.nan)
        for i in prange(len(range_x)):  #pylint: disable=not-an-iterable
            for j in prange(len(range_y)):  #pylint: disable=not-an-iterable
                mask = ((coords_x - range_x[i] >= 0) & (coords_x - range_x[i] < bin_size_x) &
                        (coords_y - range_y[j] >= 0) & (coords_y - range_y[j] < bin_size_y))
                if np.any(mask):
                    metrics_map[j, i] = agg_func(metrics[mask], *agg_func_args)
        return metrics_map<|MERGE_RESOLUTION|>--- conflicted
+++ resolved
@@ -83,11 +83,7 @@
         if coords.ndim != 2:
             raise ValueError("Coordinates array must be 2-dimensional.")
         if coords.shape[1] != 2:
-<<<<<<< HEAD
-            raise ValueError("Coordinates array must have shape (N, 2), where N is the number of elements"\
-=======
             raise ValueError("Coordinates array must have shape (N, 2), where N is the number of elements"
->>>>>>> 39012c6b
                              f" but an array with shape {coords.shape} was given")
         self.coords = coords
 
