"""Implements SeismicBatch class for processing a small subset of seismic gathers"""

from string import Formatter
from functools import partial

import numpy as np
import matplotlib.pyplot as plt

from .gather import Gather
from .cropped_gather import CroppedGather
from .semblance import Semblance, ResidualSemblance
from .decorators import create_batch_methods, apply_to_each_component
<<<<<<< HEAD
from .utils import to_list, as_dict, save_figure
from ..batchflow import Batch, action, DatasetIndex, NamedExpression
=======
from .utils import to_list, make_origins
from ..batchflow import action, inbatch_parallel, Batch, DatasetIndex, NamedExpression
>>>>>>> 5bd2050d


@create_batch_methods(Gather, CroppedGather, Semblance, ResidualSemblance)
class SeismicBatch(Batch):
    """A batch class for seismic data that allows for joint and simultaneous processing of small subsets of seismic
    gathers in a parallel way.

    Initially, a batch contains unique identifiers of seismic gathers as its `index` and allows for their loading and
    processing. All the results are stored in batch attributes called `components` whose names are passed as `dst`
    argument of the called method.

    `SeismicBatch` implements almost no processing logic itself and usually just redirects method calls to objects in
    components specified in `src` argument. In order for a component method to be available in the batch, it should be
    decorated with :func:`~decorators.batch_method` in its class and the class itself should be listed in
    :func:`~decorators.create_batch_methods` decorator arguments of `SeismicBatch`.

    Examples
    --------
    Usually a batch is created from a `SeismicDataset` instance by calling :func:`~SeismicDataset.next_batch` method:
    >>> survey = Survey(path, header_index="FieldRecord", header_cols=["TraceNumber", "offset"], name="survey")
    >>> dataset = SeismicDataset(surveys=survey)
    >>> batch = dataset.next_batch(10)

    Here a batch of 10 gathers was created and can now be processed using the methods defined in
    :class:`~batch.SeismicBatch`. The batch does not contain any data yet and gather loading is usually the first
    method you want to call:
    >>> batch.load(src="survey")

    We've loaded gathers from a survey called `survey` in the component with the same name. Now the data can be
    accessed as a usual attribute:
    >>> batch.survey

    Almost all methods return a transformed batch allowing for method chaining:
    >>> batch.sort(src="survey", by="offset").plot(src="survey")

    Note that if `dst` attribute is omitted data processing is performed inplace.

    Parameters
    ----------
    index : DatasetIndex
        Unique identifiers of seismic gathers in the batch. Usually has :class:`~index.SeismicIndex` type.

    Attributes
    ----------
    index : DatasetIndex
        Unique identifiers of seismic gathers in the batch. Usually has :class:`~index.SeismicIndex` type.
    components : tuple
        Names of the created components. Each of them can be accessed as a usual attribute.
    """
    @property
    def nested_indices(self):
        """list: indices of the batch each additionally wrapped into a list. If used as an `init` function in
        `inbatch_parallel` decorator, each index will be passed to its parallelly executed callable as a tuple, not
        individual level values."""
        if isinstance(self.indices, np.ndarray):
            return self.indices.tolist()
        return [[index] for index in self.indices]

    def _init_component(self, *args, dst=None, **kwargs):
        """Create and preallocate new attributes with names listed in `dst` if they don't exist and return
        `self.nested_indices`. This method is typically used as a default `init` function in `inbatch_parallel`
        decorator."""
        _ = args, kwargs
        dst = [] if dst is None else to_list(dst)
        for comp in dst:
            if self.components is None or comp not in self.components:
                self.add_components(comp, init=self.array_of_nones)
        return self.nested_indices

    @action
    def load(self, src=None, fmt="sgy", components=None, combined=False, **kwargs):
        """Load seismic gathers into batch components.

        Parameters
        ----------
        src : str or list of str, optional
            Survey names to load gathers from.
        fmt : str, optional, defaults to "sgy"
            Data format to load gathers from.
        components : str or list of str, optional
            Batch components to store the result in. Equals to `src` if not given.
        combined : bool, optional, defaults to False
            If `False`, load gathers by corresponding index value. If `True`, group all batch traces from a particular
            survey into a single gather increasing loading speed by reducing the number of `.loc`s performed.
        kwargs : misc, optional
            Additional keyword arguments to :func:`~Survey.load_gather`.

        Returns
        -------
        batch : SeismicBatch
            A batch with loaded gathers. Creates or updates `src` components inplace.

        Raises
        ------
        KeyError
            If unknown survey name was passed in `src`.
        """
        if isinstance(fmt, str) and fmt.lower() in {"sgy", "segy"}:
            if not combined:
                return self._load_gather(src=src, dst=components, **kwargs)
            unique_files = self.indices.unique(level=0)
            combined_batch = type(self)(DatasetIndex(unique_files), dataset=self.dataset, pipeline=self.pipeline)
            # pylint: disable=protected-access
            return combined_batch._load_combined_gather(src=src, dst=components, parent_index=self.index, **kwargs)
            # pylint: enable=protected-access
        return super().load(src=src, fmt=fmt, components=components, **kwargs)

    @apply_to_each_component(target="for", fetch_method_target=False)
    def _load_gather(self, index, src, dst, **kwargs):
        """Load a gather with given `index` from a survey called `src`."""
        pos = self.index.get_pos(index)
        concat_id, gather_index = index[0], index[1:]
        # Unpack tuple in case of non-multiindex survey
        if len(gather_index) == 1:
            gather_index = gather_index[0]
        # Guarantee, that a DataFrame is always returned after .loc, regardless of pandas behaviour
        gather_index = slice(gather_index, gather_index)
        getattr(self, dst)[pos] = self.index.get_gather(survey_name=src, concat_id=concat_id,
                                                        gather_index=gather_index, **kwargs)

    @apply_to_each_component(target="for", fetch_method_target=False)
    def _load_combined_gather(self, index, src, dst, parent_index, **kwargs):
        """Load all batch traces from a survey called `src` with `CONCAT_ID` equal to `index` into a single gather."""
        pos = self.index.get_pos(index)
        gather_index = parent_index.indices.to_frame().loc[index].index
        getattr(self, dst)[pos] = parent_index.get_gather(survey_name=src, concat_id=index,
                                                          gather_index=gather_index, **kwargs)

    @action
    def update_velocity_cube(self, velocity_cube, src):
        """Update a velocity cube with stacking velocities from `src` component.

        Notes
        -----
        All passed `StackingVelocity` instances must have not-None coordinates.

        Parameters
        ----------
        velocity_cube : VelocityCube
            A cube to update.
        src : str
            A component with stacking velocities to update the cube with.

        Returns
        -------
        self : SeismicBatch
            The batch unchanged.

        Raises
        ------
        TypeError
            If wrong type of stacking velocities was passed.
        ValueError
            If any of the passed stacking velocities has `None` coordinates.
        """
        velocity_cube.update(getattr(self, src))
        return self

    @action
    def make_model_inputs(self, src, dst, mode='c', axis=0, expand_dims_axis=None):
        """Transform data to be used for model training.

        The method performes two-stage data processing:
        1. Stacks or concatenates input data depending on `mode` parameter along the specified `axis`,
        2. Inserts new axes to the resulting array at positions specified by `expand_dims_axis`.

        Source data to be transformed is passed to `src` argument either as an array-like of `np.ndarray`s or as a
        string, representing a name of batch component to get data from. Since this method is usually called in model
        training pipelines, `BA` named expression can be used to extract a certain attribute from each element of given
        component.

        Examples
        --------
        Given a dataset of individual traces, extract them from a batch of size 3 using `BA` named expression,
        concatenate into a single array, add a dummy axis and save the result into the `inputs` component:
        >>> pipeline = (Pipeline()
        ...     .load(src='survey')
        ...     .make_model_inputs(src=BA('survey').data, dst='inputs', mode='c', axis=0, expand_dims_axis=1)
        ... )
        >>> batch = (dataset >> pipeline).next_batch(3)
        >>> batch.inputs.shape
        (3, 1, 1500)

        Parameters
        ----------
        src : src or array-like of np.ndarray
            Either a data to be processed itself or a component name to get it from.
        dst : src
            A component's name to store the combined result in.
        mode : {'c' or 's'}, optional, defaults to 'c'
            A mode that determines how to combine a sequence of arrays into a single one: 'c' stands for concatenating
            and 's' for stacking along the `axis`.
        axis : int or None, optional, defaults to 0
            An axis along which the arrays will be concatenated or stacked. If `mode` is `c`, `None` can be passed
            meaning that the arrays will be flattened before concatenation. Regardless of `mode`, `axis` must be no
            more than `data.ndim` - 1.
        expand_dims_axis : int or None, optional, defaults to None
            Insert new axes at the `expand_dims_axis` position in the expanded array. If `None`, the expansion does not
            occur.

        Returns
        -------
        self : SeismicBatch
            Batch with the resulting `np.ndarray` in the `dst` component.

        Raises
        ------
        ValueError
            If unknown `mode` was passed.
        """
        data = getattr(self, src) if isinstance(src, str) else src
        func = {'c': np.concatenate, 's': np.stack}.get(mode)
        if func is None:
            raise ValueError(f"Unknown mode '{mode}', must be either 'c' or 's'")
        data = func(data, axis=axis)

        if expand_dims_axis is not None:
            data = np.expand_dims(data, axis=expand_dims_axis)
        setattr(self, dst, data)
        return self

    @action(no_eval='dst')
    def split_model_outputs(self, src, dst, shapes):
        """Split data into multiple sub-arrays whose shapes along zero axis if defined by `shapes`.

        Usually gather data for each batch element is stacked or concatenated along zero axis using
        :func:`SeismicBatch.make_model_inputs` before being passed to a model. This method performs a reverse operation
        by splitting the received predictions allowing them to be matched with the corresponding batch elements for
        which they were obtained.

        Examples
        --------
        Given a dataset of individual traces, perform a segmentation model inference for a batch of size 3, split
        predictions and save them to the `outputs` batch component:
        >>> pipeline = (Pipeline()
        ...     .init_model(mode='dynamic', model_class=UNet, name='model', config=config)
        ...     .init_variable('predictions')
        ...     .load(src='survey')
        ...     .make_model_inputs(src=BA('survey').data, dst='inputs', mode='c', axis=0, expand_dims_axis=1)
        ...     .predict_model('model', B('inputs'), fetches='predictions', save_to=B('predictions'))
        ...     .split_model_outputs(src='predictions', dst='outputs', shapes=BA('survey').shape[:, 0])
        ... )
        >>> batch = (dataset >> pipeline).next_batch(3)

        Each gather in the batch has shape (1, 1500), thus the created model inputs have shape (3, 1, 1500). Model
        predictions have the same shape as inputs:
        >>> batch.inputs.shape
        (3, 1, 1500)
        >>> batch.predictions.shape
        (3, 1, 1500)

        Predictions are split into 3 subarrays with a signle trace in each of them to match the number of traces in the
        correponding gathers:
        >>> len(batch.outputs)
        3
        >>> batch.outputs[0].shape
        (1, 1, 1500)

        Parameters
        ----------
        src : str or array-like of np.ndarray
            Either a data to be processed itself or a component name to get it from.
        dst : str or NamedExpression
            - If `str`, save the resulting sub-arrays into a batch component called `dst`,
            - If `NamedExpression`, save the resulting sub-arrays into the object described by named expression.
        shapes : 1d array-like
            An array with sizes of each sub-array along zero axis after the split. Its length should be generally equal
            to the current batch size and its sum must match the length of data defined by `src`.

        Returns
        -------
        self : SeismicBatch
            The batch with split data.

        Raises
        ------
        ValueError
            If data length does not match the sum of shapes passed.
            If `dst` is not of `str` or `NamedExpression` type.
        """
        data = getattr(self, src) if isinstance(src, str) else src
        shapes = np.cumsum(shapes)
        if shapes[-1] != len(data):
            raise ValueError("Data length must match the sum of shapes passed")
        split_data = np.split(data, shapes[:-1])

        if isinstance(dst, str):
            setattr(self, dst, split_data)
        elif isinstance(dst, NamedExpression):
            dst.set(value=split_data)
        else:
            raise ValueError(f"dst must be either `str` or `NamedExpression`, not {type(dst)}.")
        return self

    @action
<<<<<<< HEAD
    def plot(self, src, src_kwargs=None, max_width=20, title="{src}: {index}", save_to=None, **common_kwargs):
        # Consturct a list of plot kwargs for each component in src
        src_list = to_list(src)
        if src_kwargs is None:
            src_kwargs = [{} for _ in range(len(src_list))]
        elif isinstance(src_kwargs, dict):
            src_kwargs = {src: src_kwargs[keys] for keys in src_kwargs for src in to_list(keys)}
            src_kwargs = [src_kwargs.get(src, {}) for src in src_list]
        else:
            src_kwargs = to_list(src_kwargs)
            if len(src_list) != len(src_kwargs):
                raise ValueError("The length of src_kwargs must match the length of src")

        # Construct a grid of plotters with shape (len(self), len(src_list)) for each of the subplots
        plotters = [[] for _ in range(len(self))]
        for src, kwargs in zip(src_list, src_kwargs):
            # Merge src kwargs with common kwargs and defaults
            src_plot_method_params = getattr(getattr(self, src)[0].plot, "method_params", {})
            kwargs = {"figsize": src_plot_method_params.get("figsize", (6.4, 4.8)), "title": title, **common_kwargs,
                      **kwargs}

            # Scale subplot figsize if its width is greater than max_width
            width, height = kwargs.pop("figsize")
            if width > max_width:
                height = height * max_width / width
                width = max_width

            title_template = kwargs.pop("title")
            args_to_unpack = set(to_list(src_plot_method_params.get("args_to_unpack", [])))

            for i, index in enumerate(self.indices):
                unpacked_args = {}
                # Unpack required plotter arguments by getting the value of specified component with given index
                for arg_name in args_to_unpack & kwargs.keys():
                    arg_val = kwargs[arg_name]
                    if isinstance(arg_val, str):
                        unpacked_args[arg_name] = getattr(self, arg_val)[i]

                # Format subplot title
                if title_template is not None:
                    title = as_dict(title_template, key='label')
                    label = title.pop("label")
                    format_names = {name for _, name, _, _ in Formatter().parse(label) if name is not None}
                    format_kwargs = {name: title.pop(name) for name in format_names if name in title}
                    title["label"] = label.format(src=src, index=index, **format_kwargs)
                    kwargs["title"] = title

                # Create subplotter config
                subplot_config = {
                    "plotter": partial(getattr(self, src)[i].plot, **{**kwargs, **unpacked_args}),
                    "height": height,
                    "width": width,
                }
                plotters[i].append(subplot_config)

        # Flatten all the subplots into a row if a single component was specified
        if len(src_list) == 1:
            plotters = [sum(plotters, [])]

        # Wrap lines of subplots wider than max_width
        split_pos = []
        curr_width = 0
        for i, plotter in enumerate(plotters[0]):
            curr_width += plotter["width"]
            if curr_width > max_width:
                split_pos.append(i)
                curr_width = plotter["width"]
        plotters = sum([np.split(plotters_row, split_pos) for plotters_row in plotters], [])

        # Define axes layout and perform plotting
        fig_width = max(sum(plotter["width"] for plotter in plotters_row) for plotters_row in plotters)
        row_heigths = [max(plotter["height"] for plotter in plotters_row) for plotters_row in plotters]
        fig = plt.figure(figsize=(fig_width, sum(row_heigths)), constrained_layout=True)
        gridspecs = fig.add_gridspec(len(plotters), 1, height_ratios=row_heigths)

        for gridspecs_row, plotters_row in zip(gridspecs, plotters):
            n_cols = len(plotters_row)
            col_widths = [plotter["width"] for plotter in plotters_row]

            # Create a dummy axis if row width is less than fig_width in order to avoid row stretching
            if fig_width > sum(col_widths):
                col_widths.append(fig_width - sum(col_widths))
                n_cols += 1

            # Create a gridspec for the current row
            gridspecs_col = gridspecs_row.subgridspec(1, n_cols, width_ratios=col_widths)
            for gridspec, plotter in zip(gridspecs_col, plotters_row):
                plotter["plotter"](ax=fig.add_subplot(gridspec))

        if save_to is not None:
            save_kwargs = as_dict(save_to, key="path")
            save_figure(fig, **save_kwargs)
        plt.show()
=======
    @inbatch_parallel(init='_init_component', target='for')
    def crop(self, idx, src, origins, crop_shape, dst=None, joint=True, n_crops=1, stride=None, **kwargs):
        """Crop batch components.

        Parameters
        ----------
        src : str or list of str
            Components to be cropped. Objects in each of them must implement `crop` method which will be called from
            this method.
        origins : list, tuple, np.ndarray or str
            Origins define top-left corners for each crop or a rule used to calculate them. All array-like values are
            cast to an `np.ndarray` and treated as origins directly, except for a 2-element tuple of `int`, which will
            be treated as a single individual origin.
            If `str`, represents a mode to calculate origins. Two options are supported:
            - "random": calculate `n_crops` crops selected randomly using a uniform distribution over the source data,
              so that no crop crosses data boundaries,
            - "grid": calculate a deterministic uniform grid of origins, whose density is determined by `stride`.
        crop_shape : tuple with 2 elements
            Shape of the resulting crops.
        dst : str or list of str, optional, defaults to None
            Components to store cropped data. If `dst` is `None` cropping is performed inplace.
        joint : bool, optional, defaults to True
            Defines whether to create the same origins for all `src`s if passed `origins` is `str`. Generally used to
            perform joint random cropping of segmentation model input and output.
        n_crops : int, optional, defaults to 1
            The number of generated crops if `origins` is "random".
        stride : tuple with 2 elements, optional, defaults to crop_shape
            Steps between two adjacent crops along both axes if `origins` is "grid". The lower the value is, the more
            dense the grid of crops will be. An extra origin will always be placed so that the corresponding crop will
            fit in the very end of an axis to guarantee complete data coverage with crops regardless of passed
            `crop_shape` and `stride`.
        kwargs : misc, optional
            Additional keyword arguments to pass to `crop` method of the objects being cropped.

        Returns
        -------
        self : SeismicBatch
            The batch with cropped data.

        Raises
        ------
        TypeError
            If `joint` is `True` and `src` contains components of different types.
        ValueError
            If `src` and `dst` have different lengths.
            If `joint` is `True` and `src` contains components of different shapes.
        """
        dst = src if dst is None else dst
        src_list = to_list(src)
        dst_list = to_list(dst)

        if len(src_list) != len(dst_list):
            raise ValueError("src and dst should have the same length.")

        pos = self.index.get_pos(idx)

        if joint:
            src_shapes = set()
            src_types = set()

            for src in src_list:  # pylint: disable=redefined-argument-from-local
                src_obj = getattr(self, src)[pos]
                src_types.add(type(src_obj))
                src_shapes.add(src_obj.shape)

            if len(src_types) > 1:
                raise TypeError("If joint is True, all src components must be of the same type.")
            if len(src_shapes) > 1:
                raise ValueError("If joint is True, all src components must have the same shape.")
            data_shape = src_shapes.pop()
            origins = make_origins(origins, data_shape, crop_shape, n_crops, stride)

        for src, dst in zip(src_list, dst_list):  # pylint: disable=redefined-argument-from-local
            src_obj = getattr(self, src)[pos]
            src_cropped = src_obj.crop(origins, crop_shape, n_crops, stride, **kwargs)
            setattr(self[pos], dst, src_cropped)

>>>>>>> 5bd2050d
        return self<|MERGE_RESOLUTION|>--- conflicted
+++ resolved
@@ -10,13 +10,8 @@
 from .cropped_gather import CroppedGather
 from .semblance import Semblance, ResidualSemblance
 from .decorators import create_batch_methods, apply_to_each_component
-<<<<<<< HEAD
-from .utils import to_list, as_dict, save_figure
-from ..batchflow import Batch, action, DatasetIndex, NamedExpression
-=======
-from .utils import to_list, make_origins
-from ..batchflow import action, inbatch_parallel, Batch, DatasetIndex, NamedExpression
->>>>>>> 5bd2050d
+from .utils import to_list, as_dict, save_figure, make_origins
+from ..batchflow import Batch, action, inbatch_parallel, DatasetIndex, NamedExpression
 
 
 @create_batch_methods(Gather, CroppedGather, Semblance, ResidualSemblance)
@@ -311,102 +306,6 @@
             raise ValueError(f"dst must be either `str` or `NamedExpression`, not {type(dst)}.")
         return self
 
-    @action
-<<<<<<< HEAD
-    def plot(self, src, src_kwargs=None, max_width=20, title="{src}: {index}", save_to=None, **common_kwargs):
-        # Consturct a list of plot kwargs for each component in src
-        src_list = to_list(src)
-        if src_kwargs is None:
-            src_kwargs = [{} for _ in range(len(src_list))]
-        elif isinstance(src_kwargs, dict):
-            src_kwargs = {src: src_kwargs[keys] for keys in src_kwargs for src in to_list(keys)}
-            src_kwargs = [src_kwargs.get(src, {}) for src in src_list]
-        else:
-            src_kwargs = to_list(src_kwargs)
-            if len(src_list) != len(src_kwargs):
-                raise ValueError("The length of src_kwargs must match the length of src")
-
-        # Construct a grid of plotters with shape (len(self), len(src_list)) for each of the subplots
-        plotters = [[] for _ in range(len(self))]
-        for src, kwargs in zip(src_list, src_kwargs):
-            # Merge src kwargs with common kwargs and defaults
-            src_plot_method_params = getattr(getattr(self, src)[0].plot, "method_params", {})
-            kwargs = {"figsize": src_plot_method_params.get("figsize", (6.4, 4.8)), "title": title, **common_kwargs,
-                      **kwargs}
-
-            # Scale subplot figsize if its width is greater than max_width
-            width, height = kwargs.pop("figsize")
-            if width > max_width:
-                height = height * max_width / width
-                width = max_width
-
-            title_template = kwargs.pop("title")
-            args_to_unpack = set(to_list(src_plot_method_params.get("args_to_unpack", [])))
-
-            for i, index in enumerate(self.indices):
-                unpacked_args = {}
-                # Unpack required plotter arguments by getting the value of specified component with given index
-                for arg_name in args_to_unpack & kwargs.keys():
-                    arg_val = kwargs[arg_name]
-                    if isinstance(arg_val, str):
-                        unpacked_args[arg_name] = getattr(self, arg_val)[i]
-
-                # Format subplot title
-                if title_template is not None:
-                    title = as_dict(title_template, key='label')
-                    label = title.pop("label")
-                    format_names = {name for _, name, _, _ in Formatter().parse(label) if name is not None}
-                    format_kwargs = {name: title.pop(name) for name in format_names if name in title}
-                    title["label"] = label.format(src=src, index=index, **format_kwargs)
-                    kwargs["title"] = title
-
-                # Create subplotter config
-                subplot_config = {
-                    "plotter": partial(getattr(self, src)[i].plot, **{**kwargs, **unpacked_args}),
-                    "height": height,
-                    "width": width,
-                }
-                plotters[i].append(subplot_config)
-
-        # Flatten all the subplots into a row if a single component was specified
-        if len(src_list) == 1:
-            plotters = [sum(plotters, [])]
-
-        # Wrap lines of subplots wider than max_width
-        split_pos = []
-        curr_width = 0
-        for i, plotter in enumerate(plotters[0]):
-            curr_width += plotter["width"]
-            if curr_width > max_width:
-                split_pos.append(i)
-                curr_width = plotter["width"]
-        plotters = sum([np.split(plotters_row, split_pos) for plotters_row in plotters], [])
-
-        # Define axes layout and perform plotting
-        fig_width = max(sum(plotter["width"] for plotter in plotters_row) for plotters_row in plotters)
-        row_heigths = [max(plotter["height"] for plotter in plotters_row) for plotters_row in plotters]
-        fig = plt.figure(figsize=(fig_width, sum(row_heigths)), constrained_layout=True)
-        gridspecs = fig.add_gridspec(len(plotters), 1, height_ratios=row_heigths)
-
-        for gridspecs_row, plotters_row in zip(gridspecs, plotters):
-            n_cols = len(plotters_row)
-            col_widths = [plotter["width"] for plotter in plotters_row]
-
-            # Create a dummy axis if row width is less than fig_width in order to avoid row stretching
-            if fig_width > sum(col_widths):
-                col_widths.append(fig_width - sum(col_widths))
-                n_cols += 1
-
-            # Create a gridspec for the current row
-            gridspecs_col = gridspecs_row.subgridspec(1, n_cols, width_ratios=col_widths)
-            for gridspec, plotter in zip(gridspecs_col, plotters_row):
-                plotter["plotter"](ax=fig.add_subplot(gridspec))
-
-        if save_to is not None:
-            save_kwargs = as_dict(save_to, key="path")
-            save_figure(fig, **save_kwargs)
-        plt.show()
-=======
     @inbatch_parallel(init='_init_component', target='for')
     def crop(self, idx, src, origins, crop_shape, dst=None, joint=True, n_crops=1, stride=None, **kwargs):
         """Crop batch components.
@@ -484,5 +383,99 @@
             src_cropped = src_obj.crop(origins, crop_shape, n_crops, stride, **kwargs)
             setattr(self[pos], dst, src_cropped)
 
->>>>>>> 5bd2050d
-        return self+        return self
+
+    @action
+    def plot(self, src, src_kwargs=None, max_width=20, title="{src}: {index}", save_to=None, **common_kwargs):
+        # Consturct a list of plot kwargs for each component in src
+        src_list = to_list(src)
+        if src_kwargs is None:
+            src_kwargs = [{} for _ in range(len(src_list))]
+        elif isinstance(src_kwargs, dict):
+            src_kwargs = {src: src_kwargs[keys] for keys in src_kwargs for src in to_list(keys)}
+            src_kwargs = [src_kwargs.get(src, {}) for src in src_list]
+        else:
+            src_kwargs = to_list(src_kwargs)
+            if len(src_list) != len(src_kwargs):
+                raise ValueError("The length of src_kwargs must match the length of src")
+
+        # Construct a grid of plotters with shape (len(self), len(src_list)) for each of the subplots
+        plotters = [[] for _ in range(len(self))]
+        for src, kwargs in zip(src_list, src_kwargs):
+            # Merge src kwargs with common kwargs and defaults
+            src_plot_method_params = getattr(getattr(self, src)[0].plot, "method_params", {})
+            kwargs = {"figsize": src_plot_method_params.get("figsize", (6.4, 4.8)), "title": title, **common_kwargs,
+                      **kwargs}
+
+            # Scale subplot figsize if its width is greater than max_width
+            width, height = kwargs.pop("figsize")
+            if width > max_width:
+                height = height * max_width / width
+                width = max_width
+
+            title_template = kwargs.pop("title")
+            args_to_unpack = set(to_list(src_plot_method_params.get("args_to_unpack", [])))
+
+            for i, index in enumerate(self.indices):
+                unpacked_args = {}
+                # Unpack required plotter arguments by getting the value of specified component with given index
+                for arg_name in args_to_unpack & kwargs.keys():
+                    arg_val = kwargs[arg_name]
+                    if isinstance(arg_val, str):
+                        unpacked_args[arg_name] = getattr(self, arg_val)[i]
+
+                # Format subplot title
+                if title_template is not None:
+                    title = as_dict(title_template, key='label')
+                    label = title.pop("label")
+                    format_names = {name for _, name, _, _ in Formatter().parse(label) if name is not None}
+                    format_kwargs = {name: title.pop(name) for name in format_names if name in title}
+                    title["label"] = label.format(src=src, index=index, **format_kwargs)
+                    kwargs["title"] = title
+
+                # Create subplotter config
+                subplot_config = {
+                    "plotter": partial(getattr(self, src)[i].plot, **{**kwargs, **unpacked_args}),
+                    "height": height,
+                    "width": width,
+                }
+                plotters[i].append(subplot_config)
+
+        # Flatten all the subplots into a row if a single component was specified
+        if len(src_list) == 1:
+            plotters = [sum(plotters, [])]
+
+        # Wrap lines of subplots wider than max_width
+        split_pos = []
+        curr_width = 0
+        for i, plotter in enumerate(plotters[0]):
+            curr_width += plotter["width"]
+            if curr_width > max_width:
+                split_pos.append(i)
+                curr_width = plotter["width"]
+        plotters = sum([np.split(plotters_row, split_pos) for plotters_row in plotters], [])
+
+        # Define axes layout and perform plotting
+        fig_width = max(sum(plotter["width"] for plotter in plotters_row) for plotters_row in plotters)
+        row_heigths = [max(plotter["height"] for plotter in plotters_row) for plotters_row in plotters]
+        fig = plt.figure(figsize=(fig_width, sum(row_heigths)), constrained_layout=True)
+        gridspecs = fig.add_gridspec(len(plotters), 1, height_ratios=row_heigths)
+
+        for gridspecs_row, plotters_row in zip(gridspecs, plotters):
+            n_cols = len(plotters_row)
+            col_widths = [plotter["width"] for plotter in plotters_row]
+
+            # Create a dummy axis if row width is less than fig_width in order to avoid row stretching
+            if fig_width > sum(col_widths):
+                col_widths.append(fig_width - sum(col_widths))
+                n_cols += 1
+
+            # Create a gridspec for the current row
+            gridspecs_col = gridspecs_row.subgridspec(1, n_cols, width_ratios=col_widths)
+            for gridspec, plotter in zip(gridspecs_col, plotters_row):
+                plotter["plotter"](ax=fig.add_subplot(gridspec))
+
+        if save_to is not None:
+            save_kwargs = as_dict(save_to, key="path")
+            save_figure(fig, **save_kwargs)
+        plt.show()